--- conflicted
+++ resolved
@@ -465,13 +465,8 @@
 		initOpts.helm = nil
 	}
 
-<<<<<<< HEAD
-	if !initOpts.Flags.RemoteTiller {
-		err = restartLocalTiller()
-=======
 	if !initOpts.Flags.RemoteTiller && !initOpts.Flags.NoTiller {
 		err = options.restartLocalTiller()
->>>>>>> db5c21a5
 		if err != nil {
 			return err
 		}
